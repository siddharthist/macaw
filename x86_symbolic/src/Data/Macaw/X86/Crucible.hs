--- conflicted
+++ resolved
@@ -53,15 +53,9 @@
 import           Lang.Crucible.Types
 import qualified Lang.Crucible.Vector as V
 
-<<<<<<< HEAD
 import           Lang.Crucible.LLVM.MemModel
                    (LLVMPointerType, projectLLVM_bv,
                     pattern LLVMPointerRepr, llvmPointer_bv)
-=======
-import           Lang.Crucible.LLVM.MemModel (LLVMPointerType)
-import           Lang.Crucible.LLVM.MemModel.Pointer
-  (projectLLVM_bv, pattern LLVMPointerRepr, llvmPointer_bv)
->>>>>>> 5f4ca911
 
 import qualified Data.Macaw.Types as M
 import           Data.Macaw.Symbolic.CrucGen (MacawExt)

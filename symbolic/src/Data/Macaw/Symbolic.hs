{-# LANGUAGE CPP #-}
{-# LANGUAGE DataKinds #-}
{-# LANGUAGE EmptyCase #-}
{-# LANGUAGE FlexibleContexts #-}
{-# LANGUAGE KindSignatures #-}
{-# LANGUAGE LambdaCase #-}
{-# LANGUAGE PatternSynonyms #-}
{-# LANGUAGE RankNTypes #-}
{-# LANGUAGE ScopedTypeVariables #-}
{-# LANGUAGE TypeFamilies #-}
{-# LANGUAGE TypeOperators #-}
{-# LANGUAGE ImplicitParams #-}
{-# LANGUAGE PatternGuards #-}
{-# LANGUAGE OverloadedStrings #-}
module Data.Macaw.Symbolic
  ( Data.Macaw.Symbolic.CrucGen.MacawSymbolicArchFunctions(..)
  , Data.Macaw.Symbolic.CrucGen.MacawExt
  , Data.Macaw.Symbolic.CrucGen.CrucGen
  , Data.Macaw.Symbolic.CrucGen.MemSegmentMap
  , MacawSimulatorState(..)
  , macawExtensions
  , runCodeBlock
  -- , runBlocks
  , mkBlocksCFG
  , mkParsedBlockCFG
  , mkFunCFG
  , Data.Macaw.Symbolic.PersistentState.ArchRegContext
  , Data.Macaw.Symbolic.PersistentState.ToCrucibleType
  , Data.Macaw.Symbolic.PersistentState.macawAssignToCrucM
  , Data.Macaw.Symbolic.CrucGen.ArchRegStruct
  , Data.Macaw.Symbolic.CrucGen.MacawCrucibleRegTypes
  , Data.Macaw.Symbolic.CrucGen.valueToCrucible
  , Data.Macaw.Symbolic.CrucGen.evalArchStmt
    -- * Architecture-specific extensions
  , Data.Macaw.Symbolic.CrucGen.MacawArchStmtExtension
  , Data.Macaw.Symbolic.CrucGen.MacawArchConstraints
  , MacawArchEvalFn
  , EvalStmtFunc
  , LookupFunctionHandle(..)
  , Regs
  , freshValue
  , GlobalMap
  ) where

import           Control.Lens ((^.))
import           Control.Monad (forM, join)
import           Control.Monad.ST (ST, RealWorld, stToIO)
import           Data.Foldable
import           Data.Map.Strict (Map)
import qualified Data.Map.Strict as Map
import           Data.Parameterized.Context as Ctx
import           Data.Word

import qualified What4.FunctionName as C
import           What4.Interface
import qualified What4.ProgramLoc as C
import           What4.Symbol (userSymbol)

import qualified Lang.Crucible.Analysis.Postdom as C
import           Lang.Crucible.Backend
import qualified Lang.Crucible.CFG.Core as C
import qualified Lang.Crucible.CFG.Extension as C
import qualified Lang.Crucible.CFG.Reg as CR
import qualified Lang.Crucible.CFG.SSAConversion as C
import qualified Lang.Crucible.FunctionHandle as C

import qualified Lang.Crucible.Simulator as C
import qualified Lang.Crucible.Simulator.ExecutionTree as C
import qualified Lang.Crucible.Simulator.GlobalState as C

import           System.IO (stdout)

import qualified Lang.Crucible.LLVM.MemModel as MM
<<<<<<< HEAD
import           Lang.Crucible.LLVM.Intrinsics(llvmIntrinsicTypes)
=======
import qualified Lang.Crucible.LLVM.MemModel.Pointer as MM
import           Lang.Crucible.LLVM.Intrinsics (llvmIntrinsicTypes)
>>>>>>> 5f4ca911

import qualified Data.Macaw.CFG.Block as M
import qualified Data.Macaw.CFG.Core as M
import qualified Data.Macaw.Discovery.State as M
import qualified Data.Macaw.Memory as M
import qualified Data.Macaw.Types as M

import           Data.Macaw.Symbolic.CrucGen
import           Data.Macaw.Symbolic.PersistentState
import           Data.Macaw.Symbolic.MemOps


{-
mkMemSegmentBinding :: (1 <= w)
                    => C.HandleAllocator s
                    -> NatRepr w
                    -> M.RegionIndex
                    -> ST s (M.RegionIndex, C.GlobalVar (C.BVType w))
mkMemSegmentBinding halloc awidth idx = do
  let nm = Text.pack ("MemSegmentBase" ++ show idx)
  gv <- CR.freshGlobalVar halloc nm (C.BVRepr awidth)
  pure $ (idx, gv)

mkMemBaseVarMap :: (1 <= w)
                => C.HandleAllocator s
                -> M.Memory w
                -> ST s (MemSegmentMap w)
mkMemBaseVarMap halloc mem = do
  let baseIndices = Set.fromList
        [ M.segmentBase seg
        | seg <- M.memSegments mem
        , M.segmentBase seg /= 0
        ]
  Map.fromList <$> traverse (mkMemSegmentBinding halloc (M.memWidth mem)) (Set.toList baseIndices)
-}

-- | Create a Crucible CFG from a list of blocks
mkCrucCFG :: forall s arch ids
            .  MacawSymbolicArchFunctions arch
               -- ^ Crucible architecture-specific functions.
            -> C.HandleAllocator s
               -- ^ Handle allocator to make function handles
            -> C.FunctionName
               -- ^ Name of function for pretty print purposes.
            -> MacawMonad arch ids s [CR.Block (MacawExt arch) s (MacawFunctionResult arch)]
                -- ^ Action to run
            -> ST s (C.SomeCFG (MacawExt arch) (EmptyCtx ::> ArchRegStruct arch) (ArchRegStruct arch))
mkCrucCFG archFns halloc nm action = do
  let crucRegTypes = crucArchRegTypes archFns
  let macawStructRepr = C.StructRepr crucRegTypes
  let argTypes = Empty :> macawStructRepr
  h <- C.mkHandle' halloc nm argTypes macawStructRepr
  let ps0 = initCrucPersistentState 1
  blockRes <- runMacawMonad ps0 action
  (blks, finalSt) <-
    case blockRes of
      (Left err, _) -> fail err
      (Right blks, fs)  -> pure (blks, fs)
  -- Create control flow graph
  let rg :: CR.CFG (MacawExt arch) s (MacawFunctionArgs arch) (MacawFunctionResult arch)
      rg = CR.CFG { CR.cfgHandle = h
                  , CR.cfgBlocks = blks
                  , CR.cfgNextValue = valueCount finalSt
                  , CR.cfgNextLabel = length blks
                  }
  crucGenArchConstraints archFns $
    pure $ C.toSSA rg

-- | Create a Crucible CFG from a list of blocks
addBlocksCFG :: forall s arch ids
             .  MacawSymbolicArchFunctions arch
             -- ^ Crucible specific functions.
             -> MemSegmentMap (M.ArchAddrWidth arch)
             -- ^ Base address map
             ->  (M.ArchAddrWord arch -> C.Position)
             -- ^ Function that maps offsets from start of block to Crucible position.
             -> [M.Block arch ids]
             -- ^ List of blocks for this region.
             -> MacawMonad arch ids s [CR.Block (MacawExt arch) s (MacawFunctionResult arch)]
addBlocksCFG archFns baseAddrMap posFn macawBlocks = do
  crucGenArchConstraints archFns $ do
   -- Map block map to Crucible CFG
  let blockLabelMap :: Map Word64 (CR.Label s)
      blockLabelMap = Map.fromList [ (w, CR.Label (fromIntegral w))
                                   | w <- M.blockLabel <$> macawBlocks ]
  forM macawBlocks $ \b -> do
    addMacawBlock archFns baseAddrMap blockLabelMap posFn b

-- | Create a Crucible CFG from a list of blocks
mkBlocksCFG :: forall s arch ids
            .  MacawSymbolicArchFunctions arch
               -- ^ Crucible specific functions.
            -> C.HandleAllocator s
               -- ^ Handle allocator to make the blocks
            -> MemSegmentMap (M.ArchAddrWidth arch)
               -- ^ Map from region indices to their address
            -> C.FunctionName
               -- ^ Name of function for pretty print purposes.
            -> (M.ArchAddrWord arch -> C.Position)
            -- ^ Function that maps offsets from start of block to Crucible position.
            -> [M.Block arch ids]
            -- ^ List of blocks for this region.
            -> ST s (C.SomeCFG (MacawExt arch) (EmptyCtx ::> ArchRegStruct arch) (ArchRegStruct arch))
mkBlocksCFG archFns halloc memBaseVarMap nm posFn macawBlocks = do
  mkCrucCFG archFns halloc nm $ do
    addBlocksCFG archFns memBaseVarMap posFn macawBlocks

-- | Create a map from Macaw @(address, index)@ pairs to Crucible labels
mkBlockLabelMap :: [M.ParsedBlock arch ids] -> BlockLabelMap arch s
mkBlockLabelMap blks = fst $ foldl' insBlock (Map.empty,1) blks
 where insBlock :: (BlockLabelMap arch s,Int) -> M.ParsedBlock arch ids -> (BlockLabelMap arch s,Int)
       insBlock m b = insSentences (M.pblockAddr b) m [M.blockStatementList b]

       insSentences :: M.ArchSegmentOff arch
                    -> (BlockLabelMap arch s, Int)
                    -> [M.StatementList arch ids]
                    -> (BlockLabelMap arch s, Int)
       insSentences _ m [] = m
       insSentences base (m,c) (s:r) =
         insSentences base
                      (Map.insert (base,M.stmtsIdent s) (CR.Label c) m,c+1)
                      (nextStatements (M.stmtsTerm s) ++ r)

-- statementListBlockRefs :: M.StatementList arch ids -> [M.ArchSegmentOff arch]
-- statementListBlockRefs = go
--   where
--     go sl = case M.stmtsTerm sl of
--       M.ParsedCall {} -> [] -- FIXME?
--       M.ParsedJump _ target -> [target]
--       M.ParsedLookupTable _ _ targetVec -> V.toList targetVec
--       M.ParsedIte _ l r -> go l ++ go r
--       M.ParsedArchTermStmt {} -> []
--       M.ParsedTranslateError {} -> []
--       M.ClassifyFailure {} -> []
--       M.ParsedReturn {} -> []

-- | Normalise any term statements to returns --- i.e., remove branching, jumping, etc.
termStmtToReturn :: forall arch ids. M.StatementList arch ids -> M.StatementList arch ids
termStmtToReturn sl = sl { M.stmtsTerm = tm }
  where
    tm :: M.ParsedTermStmt arch ids
    tm = case M.stmtsTerm sl of
      M.ParsedJump r _ -> M.ParsedReturn r
      M.ParsedLookupTable r _ _ -> M.ParsedReturn r
      M.ParsedIte b l r -> M.ParsedIte b (termStmtToReturn l) (termStmtToReturn r)
      tm0 -> tm0

-- | This create a Crucible CFG from a Macaw block.  Note that the
-- term statement of the block is updated to make it a return.
mkParsedBlockCFG :: forall s arch ids
                 .  MacawSymbolicArchFunctions arch
                 -- ^ Architecture specific functions.
                 -> C.HandleAllocator s
                 -- ^ Handle allocator to make the blocks
                 -> MemSegmentMap (M.ArchAddrWidth arch)
                 -- ^ Map from region indices to their address
                 -> (M.ArchSegmentOff arch -> C.Position)
                 -- ^ Function that maps function address to Crucible position
                 -> M.ParsedBlock arch ids
                 -- ^ Block to translate
                 -> ST s (C.SomeCFG (MacawExt arch) (EmptyCtx ::> ArchRegStruct arch) (ArchRegStruct arch))
mkParsedBlockCFG archFns halloc memBaseVarMap posFn b = crucGenArchConstraints archFns $ do
  mkCrucCFG archFns halloc "" $ do
    let strippedBlock = b { M.blockStatementList = termStmtToReturn (M.blockStatementList b) }

    let entryAddr = M.pblockAddr strippedBlock

    -- Get type for representing Machine registers
    let regType = C.StructRepr (crucArchRegTypes archFns)
    let entryPos = posFn entryAddr
    -- Create Crucible "register" (i.e. a mutable variable) for
    -- current value of Macaw machine registers.
    let regReg = CR.Reg { CR.regPosition = entryPos
                        , CR.regId = 0
                        , CR.typeOfReg = regType
                        }
    -- Create atom for entry
    let Empty :> inputAtom = CR.mkInputAtoms entryPos (Empty :> regType)
    -- Create map from Macaw (address,blockId pairs) to Crucible labels
    let blockLabelMap :: BlockLabelMap arch s
        blockLabelMap = mkBlockLabelMap [strippedBlock]

    -- Get initial block for Crucible
    let entryLabel = CR.Label 0
    let initPosFn :: M.ArchAddrWord arch -> C.Position
        initPosFn off = posFn r
          where Just r = M.incSegmentOff entryAddr (toInteger off)
    (initCrucibleBlock,_) <-
      runCrucGen archFns memBaseVarMap initPosFn 0 entryLabel regReg $ do
        -- Initialize value in regReg with initial registers
        setMachineRegs inputAtom
        -- Jump to function entry point
        addTermStmt $ CR.Jump (parsedBlockLabel blockLabelMap entryAddr 0)

    -- Generate code for Macaw block after entry
    crucibleBlock <- addParsedBlock archFns memBaseVarMap blockLabelMap posFn regReg strippedBlock

    -- (stubCrucibleBlocks,_) <- unzip <$>
    --   (forM (Map.elems stubMap)$ \c -> do
    --      runCrucGen archFns memBaseVarMap initPosFn 0 c regReg $ do
    --        r <- getRegs
    --        addTermStmt (CR.Return r))

    -- Return initialization block followed by actual blocks.
    pure (initCrucibleBlock : crucibleBlock)

-- | This create a Crucible CFG from a Macaw `DiscoveryFunInfo` value.
mkFunCFG :: forall s arch ids
         .  MacawSymbolicArchFunctions arch
            -- ^ Architecture specific functions.
         -> C.HandleAllocator s
            -- ^ Handle allocator to make the blocks
         -> MemSegmentMap (M.ArchAddrWidth arch)
            -- ^ Map from region indices to their address
         -> C.FunctionName
            -- ^ Name of function for pretty print purposes.
         -> (M.ArchSegmentOff arch -> C.Position)
            -- ^ Function that maps function address to Crucible position
         -> M.DiscoveryFunInfo arch ids
         -- ^ List of blocks for this region.
         -> ST s (C.SomeCFG (MacawExt arch) (EmptyCtx ::> ArchRegStruct arch) (ArchRegStruct arch))
mkFunCFG archFns halloc memBaseVarMap nm posFn fn = crucGenArchConstraints archFns $ do
  mkCrucCFG archFns halloc nm $ do
    -- Get entry point address for function
    let entryAddr = M.discoveredFunAddr fn
    -- Get list of blocks
    let blockList = Map.elems (fn^.M.parsedBlocks)
    -- Get type for representing Machine registers
    let regType = C.StructRepr (crucArchRegTypes archFns)
    let entryPos = posFn entryAddr
    -- Create Crucible "register" (i.e. a mutable variable) for
    -- current value of Macaw machine registers.
    let regReg = CR.Reg { CR.regPosition = entryPos
                        , CR.regId = 0
                        , CR.typeOfReg = regType
                        }
    -- Create atom for entry
    let Empty :> inputAtom = CR.mkInputAtoms entryPos (Empty :> regType)
    -- Create map from Macaw (address,blockId pairs) to Crucible labels
    let blockLabelMap :: BlockLabelMap arch s
        blockLabelMap = mkBlockLabelMap blockList
    -- Get initial block for Crucible
    let entryLabel = CR.Label 0
    let initPosFn :: M.ArchAddrWord arch -> C.Position
        initPosFn off = posFn r
          where Just r = M.incSegmentOff entryAddr (toInteger off)
    (initCrucibleBlock,_) <-
      runCrucGen archFns memBaseVarMap initPosFn 0 entryLabel regReg $ do
        -- Initialize value in regReg with initial registers
        setMachineRegs inputAtom
        -- Jump to function entry point
        addTermStmt $ CR.Jump (parsedBlockLabel blockLabelMap entryAddr 0)

    -- Generate code for Macaw blocks after entry
    restCrucibleBlocks <-
      forM blockList $ \b -> do
        addParsedBlock archFns memBaseVarMap blockLabelMap posFn regReg b
    -- Return initialization block followed by actual blocks.
    pure (initCrucibleBlock : concat restCrucibleBlocks)

evalMacawExprExtension :: IsSymInterface sym
                       => sym
                       -> C.IntrinsicTypes sym
                       -> (Int -> String -> IO ())
                       -> (forall utp . f utp -> IO (C.RegValue sym utp))
                       -> MacawExprExtension arch f tp
                       -> IO (C.RegValue sym tp)
evalMacawExprExtension sym _iTypes _logFn f e0 =
  case e0 of

    MacawOverflows op w xv yv cv -> do
      x <- f xv
      y <- f yv
      c <- f cv
      let w' = incNat w
      Just LeqProof <- pure $ testLeq (knownNat :: NatRepr 1) w'
      one  <- bvLit sym w' 1
      zero <- bvLit sym w' 0
      cext <- baseTypeIte sym c one zero
      case op of
        Uadc -> do
          -- Unsigned add overflow occurs if largest bit is set.
          xext <- bvZext sym w' x
          yext <- bvZext sym w' y
          zext <- join $ bvAdd sym <$> bvAdd sym xext yext <*> pure cext
          bvIsNeg sym zext
        Sadc -> do
          xext <- bvSext sym w' x
          yext <- bvSext sym w' y
          zext <- join $ bvAdd sym <$> bvAdd sym xext yext <*> pure cext
          znorm <- bvSext sym w' =<< bvTrunc sym w zext
          bvNe sym zext znorm
        Usbb -> do
          xext <- bvZext sym w' x
          yext <- bvZext sym w' y
          zext <- join $ bvSub sym <$> bvSub sym xext yext <*> pure cext
          bvIsNeg sym zext
        Ssbb -> do
          xext <- bvSext sym w' x
          yext <- bvSext sym w' y
          zext <- join $ bvSub sym <$> bvSub sym xext yext <*> pure cext
          znorm <- bvSext sym w' =<< bvTrunc sym w zext
          bvNe sym zext znorm

    PtrToBits  w x  -> doPtrToBits sym w =<< f x
    BitsToPtr _w x  -> MM.llvmPointer_bv sym =<< f x

    MacawNullPtr w | LeqProof <- addrWidthIsPos w -> MM.mkNullPointer sym (M.addrWidthNatRepr w)

type EvalStmtFunc f p sym ext =
  forall rtp blocks r ctx tp'.
    f (C.RegEntry sym) tp'
    -> C.CrucibleState p sym ext rtp blocks r ctx
    -> IO (C.RegValue sym tp', C.CrucibleState p sym ext rtp blocks r ctx)

-- | Function for evaluating an architecture-specific statement
type MacawArchEvalFn sym arch =
  EvalStmtFunc (MacawArchStmtExtension arch) (MacawSimulatorState sym) sym (MacawExt arch)


-- | This evaluates a  Macaw statement extension in the simulator.
execMacawStmtExtension ::
  IsSymInterface sym =>
  MacawArchEvalFn sym arch {- ^ Function for executing -} ->
  C.GlobalVar MM.Mem ->
  GlobalMap sym (M.ArchAddrWidth arch) ->
  LookupFunctionHandle sym arch ->
  EvalStmtFunc (MacawStmtExtension arch) (MacawSimulatorState sym) sym (MacawExt arch)
execMacawStmtExtension archStmtFn mvar globs (LFH lookupH) s0 st =
  case s0 of
    MacawReadMem w mr x         -> doReadMem st mvar globs w mr x
    MacawCondReadMem w mr p x d -> doCondReadMem st mvar globs w mr p x d
    MacawWriteMem w mr x v      -> doWriteMem st mvar globs w mr x v

    MacawGlobalPtr w addr       -> M.addrWidthClass w $ doGetGlobal st mvar globs addr

    MacawFreshSymbolic t -> -- XXX: user freshValue
      do nm <- case userSymbol "macawFresh" of
                 Right a -> return a
                 Left err -> fail (show err)
         v <- case t of
               M.BoolTypeRepr -> freshConstant sym nm C.BaseBoolRepr
               _ -> error ("MacawFreshSymbolic: XXX type " ++ show t)
         return (v,st)
      where sym = st^.C.stateSymInterface

    MacawLookupFunctionHandle _ args -> do
      (hv, st') <- doLookupFunctionHandle lookupH st mvar (C.regValue args)
      return (C.HandleFnVal hv, st')

    MacawArchStmtExtension s    -> archStmtFn s st
    MacawArchStateUpdate {}     -> return ((), st)

    PtrEq  w x y                -> doPtrEq st mvar w x y
    PtrLt  w x y                -> doPtrLt st mvar w x y
    PtrLeq w x y                -> doPtrLeq st mvar w x y
    PtrMux w c x y              -> doPtrMux (C.regValue c) st mvar w x y
    PtrAdd w x y                -> doPtrAdd st mvar w x y
    PtrSub w x y                -> doPtrSub st mvar w x y
    PtrAnd w x y                -> doPtrAnd st mvar w x y


freshValue ::
  (IsSymInterface sym, 1 <= ptrW) =>
  sym ->
  String {- ^ Name for fresh value -} ->
  Maybe (NatRepr ptrW) {- ^ Width of pointers; if nothing, allocate as bits -} ->
  M.TypeRepr tp {- ^ Type of value -} ->
  IO (C.RegValue sym (ToCrucibleType tp))
freshValue sym str w ty =
  case ty of
    M.BVTypeRepr y ->
      case testEquality y =<< w of

        Just Refl ->
          do nm_base <- symName (str ++ "_base")
             nm_off  <- symName (str ++ "_off")
             base    <- freshConstant sym nm_base C.BaseNatRepr
             offs    <- freshConstant sym nm_off (C.BaseBVRepr y)
             return (MM.LLVMPointer base offs)

        Nothing ->
          do nm   <- symName str
             base <- natLit sym 0
             offs <- freshConstant sym nm (C.BaseBVRepr y)
             return (MM.LLVMPointer base offs)

    M.BoolTypeRepr ->
      do nm <- symName str
         freshConstant sym nm C.BaseBoolRepr

    M.TupleTypeRepr {} -> crash [ "Unexpected symbolic tuple:", show str ]

  where
  symName x =
    case userSymbol ("macaw_" ++ x) of
      Left err -> crash [ "Invalid symbol name:", show x, show err ]
      Right a -> return a

  crash xs =
    case xs of
      [] -> crash ["(unknown)"]
      y : ys -> fail $ unlines $ ("[freshX86Reg] " ++ y)
                               : [ "*** " ++ z | z <- ys ]



-- | Return macaw extension evaluation functions.
macawExtensions ::
  IsSymInterface sym =>
  MacawArchEvalFn sym arch ->
  C.GlobalVar MM.Mem ->
  GlobalMap sym (M.ArchAddrWidth arch) ->
  LookupFunctionHandle sym arch ->
  C.ExtensionImpl (MacawSimulatorState sym) sym (MacawExt arch)
macawExtensions f mvar globs lookupH =
  C.ExtensionImpl { C.extensionEval = evalMacawExprExtension
                  , C.extensionExec = execMacawStmtExtension f mvar globs lookupH
                  }

-- | Run the simulator over a contiguous set of code.
runCodeBlock :: forall sym arch blocks
           .  (C.IsSyntaxExtension (MacawExt arch), IsSymInterface sym)
           => sym
           -> MacawSymbolicArchFunctions arch
              -- ^ Translation functions
           -> MacawArchEvalFn sym arch
           -> C.HandleAllocator RealWorld
           -> (MM.MemImpl sym, GlobalMap sym (M.ArchAddrWidth arch))
           -> LookupFunctionHandle sym arch
           -> C.CFG (MacawExt arch) blocks (EmptyCtx ::> ArchRegStruct arch) (ArchRegStruct arch)
           -> Ctx.Assignment (C.RegValue' sym) (MacawCrucibleRegTypes arch)
              -- ^ Register assignment
           -> IO ( C.GlobalVar MM.Mem
                 , C.ExecResult
                   (MacawSimulatorState sym)
                   sym
                   (MacawExt arch)
                   (C.RegEntry sym (ArchRegStruct arch)))
runCodeBlock sym archFns archEval halloc (initMem,globs) lookupH g regStruct = do
  mvar <- stToIO (MM.mkMemVar halloc)
  let crucRegTypes = crucArchRegTypes archFns
  let macawStructRepr = C.StructRepr crucRegTypes

  let ctx :: C.SimContext (MacawSimulatorState sym) sym (MacawExt arch)
      ctx = C.SimContext { C._ctxSymInterface = sym
                         , C.ctxSolverProof = \a -> a
                         , C.ctxIntrinsicTypes = llvmIntrinsicTypes
                         , C.simHandleAllocator = halloc
                         , C.printHandle = stdout
                         , C.extensionImpl = macawExtensions archEval mvar globs lookupH
                         , C._functionBindings =
                              C.insertHandleMap (C.cfgHandle g) (C.UseCFG g (C.postdomInfo g)) $
                              C.emptyHandleMap
                         , C._cruciblePersonality = MacawSimulatorState
                         }
  -- Create the symbolic simulator state
  let initGlobals = C.insertGlobal mvar initMem C.emptyGlobals
  let s = C.initSimState ctx initGlobals C.defaultAbortHandler
  a <- C.executeCrucible s $ C.runOverrideSim macawStructRepr $ do
    let args :: C.RegMap sym (MacawFunctionArgs arch)
        args = C.RegMap (Ctx.singleton (C.RegEntry macawStructRepr regStruct))
    crucGenArchConstraints archFns $
      C.regValue <$> C.callCFG g args
  return (mvar,a)

{-
-- | Run the simulator over a contiguous set of code.
-- NOTE: this is probably not the function that shuold be called,
-- as it has no way to initialize memory.
runBlocks :: forall sym arch ids
           .  (IsSymInterface sym, M.ArchConstraints arch)
           => sym
           -> MacawSymbolicArchFunctions arch
              -- ^ Crucible specific functions.
           -> MacawArchEvalFn sym arch
           -> M.Memory (M.ArchAddrWidth arch)
              -- ^ Memory image for executable
           -> C.FunctionName
              -- ^ Name of function for pretty print purposes.
           -> (M.ArchAddrWord arch -> C.Position)
              -- ^ Function that maps offsets from start of block to Crucible position.
           -> [M.Block arch ids]
              -- ^ List of blocks for this region.
           -> Ctx.Assignment (C.RegValue' sym)
                             (CtxToCrucibleType (ArchRegContext arch))
              -- ^ Register assignment
           -> IO (C.ExecResult
                   MacawSimulatorState
                   sym
                   (MacawExt arch)
                   (C.RegEntry sym (C.StructType
                              (CtxToCrucibleType (ArchRegContext arch)))))
runBlocks sym archFns archEval mem nm posFn macawBlocks regStruct = do
  halloc <- C.newHandleAllocator
  memBaseVarMap <- stToIO $ mkMemBaseVarMap halloc mem
  C.SomeCFG g <- stToIO $ mkBlocksCFG archFns halloc memBaseVarMap nm posFn macawBlocks
  mvar <- stToIO $ MM.mkMemVar halloc
  initMem <- MM.emptyMem MM.LittleEndian
  -- Run the symbolic simulator.
  runCodeBlock sym archFns archEval halloc (mvar,initMem) g regStruct
-}<|MERGE_RESOLUTION|>--- conflicted
+++ resolved
@@ -71,12 +71,7 @@
 import           System.IO (stdout)
 
 import qualified Lang.Crucible.LLVM.MemModel as MM
-<<<<<<< HEAD
-import           Lang.Crucible.LLVM.Intrinsics(llvmIntrinsicTypes)
-=======
-import qualified Lang.Crucible.LLVM.MemModel.Pointer as MM
 import           Lang.Crucible.LLVM.Intrinsics (llvmIntrinsicTypes)
->>>>>>> 5f4ca911
 
 import qualified Data.Macaw.CFG.Block as M
 import qualified Data.Macaw.CFG.Core as M

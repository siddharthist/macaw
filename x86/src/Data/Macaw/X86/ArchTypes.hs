{-
Copyright        : (c) Galois, Inc 2015-2017
Maintainer       : Joe Hendrix <jhendrix@galois.com>, Simon Winwood <sjw@galois.com>

This defines the X86_64 architecture type and the supporting definitions.
-}
{-# LANGUAGE DataKinds #-}
{-# LANGUAGE EmptyDataDecls #-}
{-# LANGUAGE GADTs #-}
{-# LANGUAGE MultiParamTypeClasses #-}
{-# LANGUAGE RankNTypes #-}
{-# LANGUAGE TypeFamilies #-}
{-# LANGUAGE TypeOperators #-}
module Data.Macaw.X86.ArchTypes
  ( -- * Architecture
    X86_64
  , X86PrimFn(..)
  , X87_FloatType(..)
  , SSE_FloatType(..)
  , SSE_Cmp
  , lookupSSECmp
  , SSE_Op(..)
  , AVXPointWiseOp2(..)
  , AVXOp1(..)
  , AVXOp2(..)
  , sseOpName
  , rewriteX86PrimFn
  , x86PrimFnHasSideEffects
  , X86Stmt(..)
  , rewriteX86Stmt
  , X86TermStmt(..)
  , rewriteX86TermStmt
  , X86PrimLoc(..)
  , SIMDWidth(..)
  , RepValSize(..)
  , repValSizeByteCount
  , repValSizeMemRepr
  ) where

import           Data.Bits
import           Data.Word(Word8)
import           Data.Macaw.CFG
import           Data.Macaw.CFG.Rewriter
import           Data.Macaw.Memory (Endianness(..))
import           Data.Macaw.Types
import qualified Data.Map as Map
import           Data.Parameterized.Classes
import           Data.Parameterized.NatRepr
import           Data.Parameterized.TraversableF
import           Data.Parameterized.TraversableFC
import qualified Flexdis86 as F
import           Text.PrettyPrint.ANSI.Leijen as PP hiding ((<$>))

import           Data.Macaw.X86.X86Reg
import           Data.Macaw.X86.X87ControlReg

------------------------------------------------------------------------
-- SIMDWidth

-- | Defines a width of a register associated with SIMD operations
-- (e.g., MMX, XMM, AVX)
data SIMDWidth w
   = (w ~  64) => SIMD_64
   | (w ~ 128) => SIMD_128
   | (w ~ 256) => SIMD_256

-- | Return the 'NatRepr' associated with the given width.
instance HasRepr SIMDWidth NatRepr where
  typeRepr SIMD_64  = knownNat
  typeRepr SIMD_128 = knownNat
  typeRepr SIMD_256 = knownNat

------------------------------------------------------------------------
-- RepValSize

-- | A value for distinguishing between 1,2,4 and 8 byte values.
data RepValSize w
   = (w ~  8) => ByteRepVal
   | (w ~ 16) => WordRepVal
   | (w ~ 32) => DWordRepVal
   | (w ~ 64) => QWordRepVal

repValSizeMemRepr :: RepValSize w -> MemRepr (BVType w)
repValSizeMemRepr v =
  case v of
    ByteRepVal  -> BVMemRepr (knownNat :: NatRepr 1) LittleEndian
    WordRepVal  -> BVMemRepr (knownNat :: NatRepr 2) LittleEndian
    DWordRepVal -> BVMemRepr (knownNat :: NatRepr 4) LittleEndian
    QWordRepVal -> BVMemRepr (knownNat :: NatRepr 8) LittleEndian

repValSizeByteCount :: RepValSize w -> Integer
repValSizeByteCount = memReprBytes . repValSizeMemRepr

------------------------------------------------------------------------
-- X86TermStmt

data X86TermStmt ids
   = X86Syscall
     -- ^ A system call
   | Hlt
     -- ^ The halt instruction.
     --
     -- In protected mode outside ring 0, this just raised a GP(0) exception.
   | UD2
     -- ^ This raises a invalid opcode instruction.

instance PrettyF X86TermStmt where
  prettyF X86Syscall = text "x86_syscall"
  prettyF Hlt        = text "hlt"
  prettyF UD2        = text "ud2"

------------------------------------------------------------------------
-- X86PrimLoc

-- | This describes a primitive location that can be read or written to in the
--  X86 architecture model.
-- Primitive locations are not modeled as registers, but rather as implicit state.
data X86PrimLoc tp
   = (tp ~ BVType 64) => ControlLoc !F.ControlReg
   | (tp ~ BVType 64) => DebugLoc   !F.DebugReg
   | (tp ~ BVType 16) => FS
     -- ^ This refers to the selector of the 'FS' register.
   | (tp ~ BVType 16) => GS
     -- ^ This refers to the se lector of the 'GS' register.
   | forall w . (tp ~ BVType   w) => X87_ControlLoc !(X87_ControlReg w)
     -- ^ One of the x87 control registers

instance HasRepr X86PrimLoc TypeRepr where
  typeRepr ControlLoc{} = knownRepr
  typeRepr DebugLoc{}   = knownRepr
  typeRepr FS = knownRepr
  typeRepr GS = knownRepr
  typeRepr (X87_ControlLoc r) =
    case x87ControlRegWidthIsPos r of
      LeqProof -> BVTypeRepr (typeRepr r)

instance Pretty (X86PrimLoc tp) where
  pretty (ControlLoc r) = text (show r)
  pretty (DebugLoc r) = text (show r)
  pretty FS = text "fs"
  pretty GS = text "gs"
  pretty (X87_ControlLoc r) = text (show r)

------------------------------------------------------------------------
-- SSE declarations

-- | A comparison of two values.
data SSE_Cmp
   = EQ_OQ
     -- ^ Two values are equal, no signalling on QNaN
   | LT_OS
     -- ^ First value less than second, signal on QNaN
   | LE_OS
     -- ^ First value less than or equal to second, signal on QNaN
   | UNORD_Q
     -- ^ Either value is a NaN, no signalling on QNaN
   | NEQ_UQ
     -- ^ Not equal, no signal on QNaN
   | NLT_US
     -- ^ Not less than, signal on QNaN
   | NLE_US
     -- ^ Not less than or equal, signal on QNaN
   | ORD_Q
     -- ^ Neither value is a NaN, no signalling on QNaN
  deriving (Eq, Ord)

sseCmpEntries :: [(Word8, SSE_Cmp, String)]
sseCmpEntries =
  [ (0, EQ_OQ,   "EQ_OQ")
  , (1, LT_OS,   "LT_OS")
  , (2, LE_OS  , "LE_OS")
  , (3, UNORD_Q, "UNORD_Q")
  , (4, NEQ_UQ,  "NEQ_UQ")
  , (5, NLT_US,  "NLT_US")
  , (6, NLE_US,  "NLE_US")
  , (7, ORD_Q,   "ORD_Q")
  ]

sseIdxCmpMap :: Map.Map Word8 SSE_Cmp
sseIdxCmpMap = Map.fromList [ (idx,val) | (idx, val, _) <- sseCmpEntries ]

sseCmpNameMap :: Map.Map SSE_Cmp String
sseCmpNameMap = Map.fromList [ (val, nm) | (_, val, nm) <- sseCmpEntries ]

instance Show SSE_Cmp where
  show c  =
    case Map.lookup c sseCmpNameMap of
      Just nm -> nm
      -- The nothing case should never occur.
      Nothing -> "Unexpected name"

lookupSSECmp :: Word8 -> Maybe SSE_Cmp
lookupSSECmp i = Map.lookup i sseIdxCmpMap

-- | A binary SSE operation
data SSE_Op
   = SSE_Add
   | SSE_Sub
   | SSE_Mul
   | SSE_Div

-- | Return the name of the mnemonic associated with the SSE op.
sseOpName :: SSE_Op -> String
sseOpName f =
  case f of
    SSE_Add -> "add"
    SSE_Sub -> "sub"
    SSE_Mul -> "mul"
    SSE_Div -> "div"

-- | A single or double value for floating-point restricted to this types.
data SSE_FloatType tp where
   SSE_Single :: SSE_FloatType (FloatType SingleFloat)
   SSE_Double :: SSE_FloatType (FloatType DoubleFloat)

instance Show (SSE_FloatType tp) where
  show SSE_Single = "single"
  show SSE_Double = "double"

instance HasRepr SSE_FloatType TypeRepr where
  typeRepr SSE_Single = knownRepr
  typeRepr SSE_Double = knownRepr

------------------------------------------------------------------------
-- X87 declarations

data X87_FloatType tp where
   X87_Single :: X87_FloatType (BVType 32)
   X87_Double :: X87_FloatType (BVType 64)
   X87_ExtDouble :: X87_FloatType (BVType 80)

instance Show (X87_FloatType tp) where
  show X87_Single = "single"
  show X87_Double = "double"
  show X87_ExtDouble = "extdouble"

------------------------------------------------------------------------

data AVXOp1 = VShiftL Word8     -- ^ Shift left by this many bytes
                                -- New bytes are 0.
            | VShiftR Word8     -- ^ Shift right by this many bytes.
                                -- New bytes are 0.
            | VShufD Word8      -- ^ Shuffle 32-bit words of vector
                                -- according to pattern in the word8

data AVXOp2 = VPAnd             -- ^ Bitwise and
            | VPOr              -- ^ Bitwise or
            | VPXor             -- ^ Bitwise xor
            | VPAlignR Word8    -- ^ Concatenate inputs (1st most sign)
                                -- then shift right by the given amount
                                -- in bytes.
            | VPShufB           -- ^ First operand is a vector,
                                -- second is the shuffle-control-mask
            | VAESEnc           -- ^ 1st op: state, 2nd op: key schedule
            | VAESEncLast       -- ^ 1st op: state, 2nd op: key schedule
            | VPCLMULQDQ Word8
              {- ^ Carry-less multiplication of quadwords
                The operand specifies which 64-bit words of the input
                vectors to multiply as follows:
                  * lower 4 bits -> index in 1st op;
                  * upper 4 bits -> index in 2nd op;
                 Indexes are always 0 or 1. -}

            | VPUnpackLQDQ
              -- ^ A,B,C,D + P,Q,R,S = C,R,D,S
              -- This one is for DQ, i.e., 64-bit things
              -- but there are equivalents for all sizes, so we should
              -- probably parameterize on size.


data AVXPointWiseOp2 =
    PtAdd -- ^ Pointwise add;  overflow wraps around; no overflow flags
  | PtSub -- ^ Pointwise subtract; overflow wraps around; no overflow flags

instance Show AVXOp1 where
  show x = case x of
             VShiftL i -> "vshiftl_" ++ show i
             VShiftR i -> "vshiftr_" ++ show i
             VShufD  i -> "vshufd_" ++ show i

instance Show AVXOp2 where
  show x = case x of
             VPAnd        -> "vpand"
             VPOr         -> "vpor"
             VPXor        -> "vpxor"
             VPAlignR i   -> "vpalignr_" ++ show i
             VPShufB      -> "vpshufb"
             VAESEnc      -> "vaesenc"
             VAESEncLast  -> "vaesenclast"
             VPCLMULQDQ i -> "vpclmulqdq_" ++ show i
             VPUnpackLQDQ -> "vpunpacklqdq"

instance Show AVXPointWiseOp2 where
  show x = case x of
             PtAdd -> "ptadd"
             PtSub -> "ptsub"

------------------------------------------------------------------------
-- X86PrimFn

-- | Defines primitive functions in the X86 format.
data X86PrimFn f tp where
  -- | Return true if the operand has an even number of bits set.
  EvenParity :: !(f (BVType 8)) -> X86PrimFn f BoolType
  -- | Read from a primitive X86 location.
  ReadLoc :: !(X86PrimLoc tp) -> X86PrimFn f tp
  -- | Read the 'FS' base address.
  ReadFSBase :: X86PrimFn f (BVType 64)
  -- | Read the 'GS' base address.
  ReadGSBase :: X86PrimFn f (BVType 64)
  -- | The CPUID instruction.
  --
  -- Given value in eax register, this returns the concatenation of eax:ebx:ecx:edx.
  CPUID :: !(f (BVType 32)) -> X86PrimFn f (BVType 128)

  -- | This implements the logic for the cmpxchg8b instruction
  --
  -- Given a statement, `CMPXCHG8B addr eax ebx ecx edx` this executes the following logic:
  --   temp64 <- read addr
  --   if edx:eax == tmp then do
  --     *addr := ecx:ebx
  --     return (true, eax, edx)
  --   else
  --     return (false, trunc 32 temp64, trunc 32 (temp64 >> 32))
  CMPXCHG8B :: !(f (BVType 64))
               -- Address to read
            -> !(f (BVType 32))
               -- Value in EAX
            -> !(f (BVType 32))
               -- Value in EBX
            -> !(f (BVType 32))
               -- Value in ECX
            -> !(f (BVType 32))
               -- Value in EDX
            -> X86PrimFn f (TupleType [BoolType, BVType 32, BVType 32])

  -- | The RDTSC instruction.
  --
  -- This returns the current time stamp counter a 64-bit value that will
  -- be stored in edx:eax
  RDTSC :: X86PrimFn f (BVType 64)
  -- | The XGetBV instruction primitive
  --
  -- This returns the extended control register defined in the given value
  -- as a 64-bit value that will be stored in edx:eax
  XGetBV :: !(f (BVType 32)) -> X86PrimFn f (BVType 64)
  -- | @PShufb w x s@ returns a value @res@ generated from the bytes of @x@
  -- based on indices defined in the corresponding bytes of @s@.
  --
  -- Let @n@ be the number of bytes in the width @w@, and let @l = log2(n)@.
  -- Given a byte index @i@, the value of byte @res[i]@, is defined by
  --   @res[i] = 0 if msb(s[i]) == 1@
  --   @res[i] = x[j] where j = s[i](0..l)
  -- where @msb(y)@ returns the most-significant bit in byte @y@.
  PShufb :: (1 <= w) => !(SIMDWidth w) -> !(f (BVType w)) -> !(f (BVType w)) -> X86PrimFn f (BVType w)
  -- | Compares to memory regions and return the number of bytes that were the same.
  MemCmp :: !Integer
           -- /\ Number of bytes per value.
         -> !(f (BVType 64))
           -- /\ Number of values to compare
         -> !(f (BVType 64))
           -- /\ Pointer to first buffer.
         -> !(f (BVType 64))
           -- /\ Pointer to second buffer.
         -> !(f BoolType)
           -- /\ Direction flag, False means increasing
         -> X86PrimFn f (BVType 64)

  -- | `RepnzScas sz val base cnt` searchs through a buffer starting at
  -- `base` to find  an element `i` such that base[i] = val.
  -- Each step it increments `i` by 1 and decrements `cnt` by `1`.
  -- It returns the final value of `cnt`, the
  RepnzScas :: !(RepValSize n)
            -> !(f (BVType n))
            -> !(f (BVType 64))
            -> !(f (BVType 64))
            -> X86PrimFn f (BVType 64)
  -- | This returns a 80-bit value where the high 16-bits are all
  -- 1s, and the low 64-bits are the given register.
  MMXExtend :: !(f (BVType 64)) -> X86PrimFn f (BVType 80)
  -- | This performs a signed quotient for idiv.
  -- It raises a #DE exception if the divisor is 0 or the result overflows.
  -- The stored result is truncated to zero.
  X86IDiv :: !(RepValSize w)
          -> !(f (BVType (w+w)))
          -> !(f (BVType w))
          -> X86PrimFn f (BVType w)
  -- | This performs a signed remainder for idiv.
  -- It raises a #DE exception if the divisor is 0 or the quotient overflows.
  -- The stored result is truncated to zero.
  X86IRem :: !(RepValSize w)
          -> !(f (BVType (w+w)))
          -> !(f (BVType w))
          -> X86PrimFn f (BVType w)
  -- | This performs a unsigned quotient for div.
  -- It raises a #DE exception if the divisor is 0 or the quotient overflows.
  X86Div :: !(RepValSize w)
         -> !(f (BVType (w+w)))
         -> !(f (BVType w))
         -> X86PrimFn f (BVType w)
  -- | This performs an unsigned remainder for div.
  -- It raises a #DE exception if the divisor is 0 or the quotient overflows.
  X86Rem :: !(RepValSize w)
         -> !(f (BVType (w+w)))
         -> !(f (BVType w))
         -> X86PrimFn f (BVType w)

  -- | This applies the operation pairwise to two vectors of floating point values.
  --
  -- This function implicitly depends on the MXCSR register and may
  -- signal exceptions as noted in the documentation on SSE.
  SSE_VectorOp :: (1 <= n, 1 <= w)
               => !SSE_Op
               -> !(NatRepr n)
               -> !(SSE_FloatType (BVType w))
               -> !(f (BVType (n*w)))
               -> !(f (BVType (n*w)))
               -> X86PrimFn f (BVType (n*w))

  -- | This performs a comparison between the two instructions (as
  -- needed by the CMPSD and CMPSS instructions.
  --
  -- This implicitly depends on the MXCSR register as it may throw
  -- exceptions when given signaling NaNs or denormals when the
  -- appropriate bits are set on the MXCSR register.
  SSE_CMPSX :: !SSE_Cmp
            -> !(SSE_FloatType tp)
            -> !(f tp)
            -> !(f tp)
            -> X86PrimFn f tp

  -- |  This performs a comparison of two floating point values and returns three flags:
  --
  --  * ZF is for the zero-flag and true if the arguments are equal or either argument is a NaN.
  --
  --  * PF records the unordered flag and is true if either value is a NaN.
  --
  --  * CF is the carry flag, and true if the first floating point argument is less than
  --    second or either value is a NaN.
  --
  -- The order of the flags was chosen to be consistent with the Intel documentation for
  -- UCOMISD and UCOMISS.
  --
  -- This function implicitly depends on the MXCSR register and may signal exceptions based
  -- on the configuration of that register.
  SSE_UCOMIS :: !(SSE_FloatType tp)
             -> !(f tp)
             -> !(f tp)
             -> X86PrimFn f (TupleType [BoolType, BoolType, BoolType])

  -- | This converts a single to a double precision number.
  --
  -- This function implicitly depends on the MXCSR register and may
  -- signal a exception based on the configuration of that
  -- register.
  SSE_CVTSS2SD :: !(f (BVType 32)) -> X86PrimFn f (BVType 64)

  -- | This converts a double to a single precision number.
  --
  -- This function implicitly depends on the MXCSR register and may
  -- signal a exception based on the configuration of that
  -- register.
  SSE_CVTSD2SS :: !(f (BVType 64)) -> X86PrimFn f (BVType 32)

  -- | This converts a floating point value to a bitvector of the
  -- given width (should be 32 or 64)
  --
  -- This function implicitly depends on the MXCSR register and may
  -- signal exceptions based on the configuration of that register.
  SSE_CVTTSX2SI
    :: (1 <= w)
    => !(NatRepr w)
    -> !(SSE_FloatType tp)
    -> !(f tp)
    -> X86PrimFn f (BVType w)

  -- | This converts a signed integer to a floating point value of
  -- the given type  (the input width should be 32 or 64)
  --
  -- This function implicitly depends on the MXCSR register and may
  -- signal a precision exception based on the configuration of that
  -- register.
  SSE_CVTSI2SX    :: (1 <= w)
    => !(SSE_FloatType tp)
    -> !(NatRepr w)
    -> !(f (BVType w))
    -> X86PrimFn f tp

  -- | Extends a single or double to 80-bit precision.
  -- Guaranteed to not throw exception or have side effects.
  X87_Extend :: !(SSE_FloatType tp)
             -> !(f tp)
             -> X86PrimFn f (BVType 80)

  -- | This performs an 80-bit floating point add.
  --
  -- This returns the result and a Boolean flag indicating if the
  -- result was rounded up.
  --
  -- This computation implicitly depends on the x87 FPU control word,
  -- and may throw any of the following exceptions:
  -- #IA Operand is an SNaN value or unsupported format.
  --     Operands are infinities of unlike sign.
  -- #D  Source operand is a denormal value.
  -- #U Result is too small for destination format.
  -- #O Result is too large for destination format.
  -- #P Value cannot be represented exactly in destination format.
  X87_FAdd :: !(f (FloatType X86_80Float))
           -> !(f (FloatType X86_80Float))
           -> X86PrimFn f (TupleType [FloatType X86_80Float, BoolType])

  -- | This performs an 80-bit floating point add.
  --
  -- This returns the result and a Boolean flag indicating if the
  -- result was rounded up.
  --
  -- This computation implicitly depends on the x87 FPU control word,
  -- and may throw any of the following exceptions:
  -- #IA Operand is an SNaN value or unsupported format.
  --     Operands are infinities of unlike sign.
  -- #D  Source operand is a denormal value.
  -- #U Result is too small for destination format.
  -- #O Result is too large for destination format.
  -- #P Value cannot be represented exactly in destination format.
  X87_FSub :: !(f (FloatType X86_80Float))
           -> !(f (FloatType X86_80Float))
           -> X86PrimFn f (TupleType [FloatType X86_80Float, BoolType])

  -- | This performs an 80-bit floating point add.
  --
  -- This returns the result and a Boolean flag indicating if the
  -- result was rounded up.
  --
  -- This computation implicitly depends on the x87 FPU control word,
  -- and may throw any of the following exceptions:
  -- #IA Operand is an SNaN value or unsupported format.
  --     Operands are infinities of unlike sign.
  -- #D  Source operand is a denormal value.
  -- #U Result is too small for destination format.
  -- #O Result is too large for destination format.
  -- #P Value cannot be represented exactly in destination format.
  X87_FMul :: !(f (FloatType X86_80Float))
           -> !(f (FloatType X86_80Float))
           -> X86PrimFn f (TupleType [FloatType X86_80Float, BoolType])

  -- | This rounds a floating number to single or double precision.
  --
  -- This instruction rounds according to the x87 FPU control word
  -- rounding mode, and may throw any of the following exceptions:
  -- * #O is generated if the input value overflows and cannot be
  --   stored in the output format.
  -- * #U is generated if the computation underflows and cannot be
  --   represented (this is in lieu of a denormal exception #D).
  -- * #IA If destination result is an SNaN value or unsupported format.
  -- * #P Value cannot be represented exactly in destination format.
  --   In the #P case, the C1 register will be set 1 if rounding up,
  --   and 0 otherwise.
  X87_FST :: !(SSE_FloatType tp)
          -> !(f (BVType 80))
          -> X86PrimFn f tp

  -- | Unary operation on a vector.  Should have no side effects.
  VOp1 :: (1 <= n) =>
     !(NatRepr n)        -> {- /\ width of input/result -}
     !AVXOp1             -> {- /\ do this operation -}
     !(f (BVType n))     -> {- /\ on this thing -}
     X86PrimFn f (BVType n)

  {- | Binary operation on two vectors. Should not have side effects. -}
  VOp2 :: (1 <= n) =>
    !(NatRepr n)    -> {- /\ vector width -}
    !AVXOp2         -> {- /\ binary operation on the whole vector -}
    !(f (BVType n)) -> {- /\ first operand -}
    !(f (BVType n)) -> {- /\ second operand -}
    X86PrimFn f (BVType n)

  {- | Update an element of a vector -}
  VInsert :: (1 <= elSize, 1 <= elNum, (i + 1) <= elNum) =>
    !(NatRepr elNum)                {- /\ Number of elements in vector -} ->
    !(NatRepr elSize)               {- /\ Size of each element in bits -} ->
    !(f (BVType (elNum * elSize)))  {- /\ Insert in this vector -}        ->
    !(f (BVType elSize))            {- /\ Insert this value -}            ->
    !(NatRepr i)                    {- /\ At this index -}                ->
    X86PrimFn f (BVType (elNum * elSize))

  {- | Shift left each element in the vector by the given amount.
       The new ("shifted-in") bits are 0 -}
  PointwiseShiftL :: (1 <= elSize, 1 <= elNum, 1 <= sz) =>
    !(NatRepr elNum)               -> {- /\ Number of elements -}
    !(NatRepr elSize)              -> {- /\ Bit width of an element -}
    !(NatRepr sz)                  -> {- /\ Bit size of shift amount -}
    !(f (BVType (elNum * elSize))) -> {- /\ Vector -}
    !(f (BVType sz))               -> {- /\ Shift amount (in bits) -}
    X86PrimFn f (BVType (elNum * elSize))

  {- | Pointwise binary operation on vectors. Should not have side effects. -}
  Pointwise2 :: (1 <= elSize, 1 <= elNum) =>
    !(NatRepr elNum)               -> {- /\ Number of elements -}
    !(NatRepr elSize)              -> {- /\ Bit width of an element -}
    !AVXPointWiseOp2               -> {- /\ Operation -}
    !(f (BVType (elNum * elSize))) -> {- /\ Add this vector -}
    !(f (BVType (elNum * elSize))) -> {- /\ With this vector -}
    X86PrimFn f (BVType (elNum * elSize))

  {- | Extract 128 bits from a 256 bit value, as described by the
       control mask -}
  VExtractF128 ::
    !(f (BVType 256)) ->
    !Word8 ->
    X86PrimFn f (BVType 128)



instance HasRepr (X86PrimFn f) TypeRepr where
  typeRepr f =
    case f of
      EvenParity{}  -> knownRepr
      ReadLoc loc   -> typeRepr loc
      ReadFSBase    -> knownRepr
      ReadGSBase    -> knownRepr
      CPUID{}       -> knownRepr
      CMPXCHG8B{}   -> knownRepr
      RDTSC{}       -> knownRepr
      XGetBV{}      -> knownRepr
      PShufb w _ _  -> BVTypeRepr (typeRepr w)
      MemCmp{}      -> knownRepr
      RepnzScas{}   -> knownRepr
      MMXExtend{}   -> knownRepr
      X86IDiv w _ _ -> typeRepr (repValSizeMemRepr w)
      X86IRem w _ _ -> typeRepr (repValSizeMemRepr w)
      X86Div  w _ _ -> typeRepr (repValSizeMemRepr w)
      X86Rem  w _ _ -> typeRepr (repValSizeMemRepr w)
      SSE_VectorOp _ w tp _ _ -> packedType w tp
      SSE_CMPSX _ tp _ _  -> typeRepr tp
      SSE_UCOMIS _ _ _  -> knownRepr
      SSE_CVTSS2SD{} -> knownRepr
      SSE_CVTSD2SS{} -> knownRepr
      SSE_CVTSI2SX tp _ _ -> typeRepr tp
      SSE_CVTTSX2SI w _ _ -> BVTypeRepr w
      X87_Extend{} -> knownRepr
      X87_FAdd{} -> knownRepr
      X87_FSub{} -> knownRepr
      X87_FMul{} -> knownRepr
      X87_FST tp _ -> typeRepr tp
      PointwiseShiftL n w _ _ _ -> packedAVX n w
      VInsert n w _ _ _ -> packedAVX n w
      VOp1 w _ _ -> BVTypeRepr w
      VOp2 w _ _ _ -> BVTypeRepr w
      Pointwise2 n w _ _ _ -> packedAVX n w
      VExtractF128 {} -> knownRepr

packedAVX :: (1 <= n, 1 <= w) => NatRepr n -> NatRepr w ->
                                                  TypeRepr (BVType (n*w))
packedAVX n w =
  case leqMulPos n w of
    LeqProof -> BVTypeRepr (natMultiply n w)

packedType :: (1 <= n, 1 <= w) => NatRepr n -> SSE_FloatType (BVType w) -> TypeRepr (BVType (n*w))
packedType w tp =
  case leqMulPos w (typeWidth tp) of
    LeqProof -> BVTypeRepr (natMultiply w (typeWidth tp))

instance FunctorFC X86PrimFn where
  fmapFC = fmapFCDefault

instance FoldableFC X86PrimFn where
  foldMapFC = foldMapFCDefault

instance TraversableFC X86PrimFn where
  traverseFC go f =
    case f of
      EvenParity x -> EvenParity <$> go x
      ReadLoc l  -> pure (ReadLoc l)
      ReadFSBase -> pure ReadFSBase
      ReadGSBase -> pure ReadGSBase
      CPUID v    -> CPUID <$> go v
      CMPXCHG8B a ax bx cx dx  -> CMPXCHG8B <$> go a <*> go ax <*> go bx <*> go cx <*> go dx
      RDTSC      -> pure RDTSC
      XGetBV v   -> XGetBV <$> go v
      PShufb w x y -> PShufb w <$> go x <*> go y
      MemCmp sz cnt src dest rev ->
        MemCmp sz <$> go cnt <*> go src <*> go dest <*> go rev
      RepnzScas sz val buf cnt ->
        RepnzScas sz <$> go val <*> go buf <*> go cnt
      MMXExtend v -> MMXExtend <$> go v
      X86IDiv w n d -> X86IDiv w <$> go n <*> go d
      X86IRem w n d -> X86IRem w <$> go n <*> go d
      X86Div  w n d -> X86Div  w <$> go n <*> go d
      X86Rem  w n d -> X86Rem  w <$> go n <*> go d
      SSE_VectorOp op n tp x y -> SSE_VectorOp op n tp <$> go x <*> go y
      SSE_CMPSX c tp x y -> SSE_CMPSX c tp <$> go x <*> go y
      SSE_UCOMIS tp x y -> SSE_UCOMIS tp <$> go x <*> go y
      SSE_CVTSS2SD x -> SSE_CVTSS2SD <$> go x
      SSE_CVTSD2SS x -> SSE_CVTSD2SS <$> go x
      SSE_CVTSI2SX tp w  x -> SSE_CVTSI2SX  tp w <$> go x
      SSE_CVTTSX2SI w tp x -> SSE_CVTTSX2SI w tp <$> go x
      X87_Extend tp x -> X87_Extend tp <$> go x
      X87_FAdd x y -> X87_FAdd <$> go x <*> go y
      X87_FSub x y -> X87_FSub <$> go x <*> go y
      X87_FMul x y -> X87_FMul <$> go x <*> go y
      X87_FST tp x -> X87_FST tp <$> go x


      VOp1 w o x   -> VOp1 w o <$> go x
      VOp2 w o x y -> VOp2 w o <$> go x <*> go y
      PointwiseShiftL e n s x y -> PointwiseShiftL e n s <$> go x <*> go y
      Pointwise2 n w o x y -> Pointwise2 n w o <$> go x <*> go y
      VExtractF128 x i -> (`VExtractF128` i) <$> go x
      VInsert n w v e i -> (\v' e' -> VInsert n w v' e' i) <$> go v <*> go e

instance IsArchFn X86PrimFn where
  ppArchFn pp f = do
    let ppShow :: (Applicative m, Show a) => a -> m Doc
        ppShow = pure . text . show
    case f of
      EvenParity x -> sexprA "even_parity" [ pp x ]
      ReadLoc loc -> pure $ pretty loc
      ReadFSBase  -> pure $ text "fs.base"
      ReadGSBase  -> pure $ text "gs.base"
      CPUID code  -> sexprA "cpuid" [ pp code ]
      CMPXCHG8B a ax bx cx dx -> sexprA "cmpxchg8b" [ pp a, pp ax, pp bx, pp cx, pp dx ]
      RDTSC       -> pure $ text "rdtsc"
      XGetBV code -> sexprA "xgetbv" [ pp code ]
      PShufb _ x s -> sexprA "pshufb" [ pp x, pp s ]
      MemCmp sz cnt src dest rev -> sexprA "memcmp" args
        where args = [pure (pretty sz), pp cnt, pp dest, pp src, pp rev]
      RepnzScas _ val buf cnt  -> sexprA "first_byte_offset" args
        where args = [pp val, pp buf, pp cnt]
      MMXExtend e -> sexprA "mmx_extend" [ pp e ]
      X86IDiv w n d -> sexprA "idiv" [ ppShow $ typeWidth $ repValSizeMemRepr w, pp n, pp d ]
      X86IRem w n d -> sexprA "irem" [ ppShow $ typeWidth $ repValSizeMemRepr w, pp n, pp d ]
      X86Div  w n d -> sexprA "div"  [ ppShow $ typeWidth $ repValSizeMemRepr w, pp n, pp d ]
      X86Rem  w n d -> sexprA "rem"  [ ppShow $ typeWidth $ repValSizeMemRepr w, pp n, pp d ]
      SSE_VectorOp op n tp x y ->
        sexprA ("sse_" ++ sseOpName op) [ ppShow n, ppShow tp, pp x, pp y ]
      SSE_CMPSX c tp  x y -> sexprA "sse_cmpsx" [ ppShow c, ppShow tp, pp x, pp y ]
      SSE_UCOMIS  _ x y -> sexprA "ucomis" [ pp x, pp y ]
      SSE_CVTSS2SD       x -> sexprA "cvtss2sd" [ pp x ]
      SSE_CVTSD2SS       x -> sexprA "cvtsd2ss" [ pp x ]
      SSE_CVTSI2SX  tp w x -> sexprA "cvtsi2sx" [ ppShow tp, ppShow w, pp x ]
      SSE_CVTTSX2SI w tp x -> sexprA "cvttsx2si" [ ppShow w, ppShow tp, pp x ]
      X87_Extend tp x -> sexprA "x87_extend" [ ppShow tp, pp x ]
      X87_FAdd x y -> sexprA "x87_add" [ pp x, pp y ]
      X87_FSub x y -> sexprA "x87_sub" [ pp x, pp y ]
      X87_FMul x y -> sexprA "x87_mul" [ pp x, pp y ]
      X87_FST tp x -> sexprA "x86_fst" [ ppShow tp, pp x]
      VOp1 _ o x   -> sexprA (show o) [ pp x ]
      VOp2 _ o x y -> sexprA (show o) [ pp x, pp y ]
      PointwiseShiftL _ w _ x y -> sexprA "pointwiseShiftL"
                                     [ ppShow (widthVal w), pp x, pp y ]
      Pointwise2 _ w o x y -> sexprA (show o)
                                [ ppShow (widthVal w) , pp x , pp y ]
      VExtractF128 x i -> sexprA "vextractf128" [ pp x, ppShow i ]
      VInsert n w v e i -> sexprA "vinsert" [ ppShow (widthVal n)
                                            , ppShow (widthVal w)
                                            , pp v
                                            , pp e
                                            , ppShow (widthVal i)
                                            ]


-- | This returns true if evaluating the primitive function implicitly
-- changes the processor state in some way.
x86PrimFnHasSideEffects :: X86PrimFn f tp -> Bool
x86PrimFnHasSideEffects f =
  case f of
    EvenParity{} -> False
    ReadLoc{}    -> False
    ReadFSBase   -> False
    ReadGSBase   -> False
    CPUID{}      -> False
    CMPXCHG8B{}  -> True
    RDTSC        -> False
    XGetBV{}     -> False
    PShufb{}     -> False
    MemCmp{}     -> False
    RepnzScas{}  -> True
    MMXExtend{}  -> False
    X86IDiv{}    -> True -- To be conservative we treat the divide errors as side effects.
    X86IRem{}    -> True -- /\ ..
    X86Div{}     -> True -- /\ ..
    X86Rem{}     -> True -- /\ ..

    -- Each of these may throw exceptions based on floating point config flags.
    SSE_VectorOp{}  -> True
    SSE_CMPSX{}     -> True
    SSE_UCOMIS{}    -> True
    SSE_CVTSS2SD{}  -> True
    SSE_CVTSD2SS{}  -> True
    SSE_CVTSI2SX{}  -> True
    SSE_CVTTSX2SI{} -> True
    X87_FAdd{}   -> True
    X87_FSub{}   -> True
    X87_FMul{}   -> True
    X87_FST{}    -> True
    -- Extension never throws exception
    X87_Extend{}  -> False

    VOp1 {} -> False
    VOp2 {} -> False
    PointwiseShiftL {} -> False
    Pointwise2 {} -> False
    VExtractF128 {} -> False
    VInsert {} -> False

------------------------------------------------------------------------
-- X86Stmt

-- | An X86 specific statement.
data X86Stmt (v :: Type -> *) where
  WriteLoc :: !(X86PrimLoc tp) -> !(v tp) -> X86Stmt v
  -- | Store the X87 control register in the given address.
  StoreX87Control :: !(v (BVType 64)) -> X86Stmt v

  -- | Copy a region of memory from a source buffer to a destination buffer.
  --
  -- In an expression @RepMovs bc dest src cnt dir@
  -- * @bc@ denotes the bytes to copy at a time.
  -- * @dest@ is the start of destination buffer.
  -- * @src@ is the start of source buffer.
  -- * @cnt@ is the number of values to move.
  -- * @dir@ is a flag that indicates whether direction of move:
  --   * 'True' means we should decrement buffer pointers after each copy.
  --   * 'False' means we should increment the buffer pointers after each copy.
<<<<<<< HEAD
  RepStos :: !(RepValSize w)
          -> !(v (BVType 64))
             -- /\ Address to start assigning to.
          -> !(v (BVType w))
=======
  RepMovs :: !(RepValSize w)
          -> !(v (BVType 64))
          -> !(v (BVType 64))
          -> !(v (BVType 64))
          -> !(v BoolType)
          -> X86Stmt v
  MemSet :: !(v (BVType 64))
             -- /\ Number of values to assign
          -> !(v (BVType n))
>>>>>>> 4e78ec3b
             -- /\ Value to assign
          -> !(v (BVType 64))
             -- /\ Number of values to assign
          -> !(v BoolType)
            -- /\ Direction flag
          -> X86Stmt v
<<<<<<< HEAD
  -- ^ Assign all elements in an array in memory a specific value.
  --
  -- In an expression @RepMovs bc dest val cnt dir@
  -- * @bc@ denotes the bytes to copy at a time.
  -- * @dest@ is the start of destination buffer.
  -- * @val@ is the value to write to.
  -- * @cnt@ is the number of values to move.
  -- * @dir@ is a flag that indicates whether direction of move:
  --   * 'True' means we should decrement buffer pointers after each copy.
  --   * 'False' means we should increment the buffer pointers after each copy.

  EMMS :: X86Stmt v
  -- ^ Empty MMX technology State. Sets the x87 FPU tag word to empty.
=======
  -- | Empty MMX technology State. Sets the x87 FPU tag word to empty.
>>>>>>> 4e78ec3b
  -- Probably OK to use this for both EMMS FEMMS, the second being a a
  -- faster version from AMD 3D now.
  EMMS :: X86Stmt v

instance FunctorF X86Stmt where
  fmapF = fmapFDefault

instance FoldableF X86Stmt where
  foldMapF = foldMapFDefault

instance TraversableF X86Stmt where
  traverseF go stmt =
    case stmt of
      WriteLoc loc v    -> WriteLoc loc <$> go v
      StoreX87Control v -> StoreX87Control <$> go v
      RepMovs bc dest src cnt dir -> RepMovs bc <$> go dest <*> go src <*> go cnt <*> go dir
      RepStos bc dest val cnt dir -> RepStos bc <$> go dest <*> go val <*> go cnt <*> go dir
      EMMS -> pure EMMS

instance IsArchStmt X86Stmt where
  ppArchStmt pp stmt =
    case stmt of
      WriteLoc loc rhs -> pretty loc <+> text ":=" <+> pp rhs
      StoreX87Control addr -> pp addr <+> text ":= x87_control"
      RepMovs bc dest src cnt dir ->
          text "repMovs" <+> parens (hcat $ punctuate comma args)
        where args = [pretty (repValSizeByteCount bc), pp dest, pp src, pp cnt, pp dir]
      RepStos bc dest val cnt dir ->
          text "repStos" <+> parens (hcat $ punctuate comma args)
        where args = [pretty (repValSizeByteCount bc), pp dest, pp val, pp cnt, pp dir]
      EMMS -> text "emms"

------------------------------------------------------------------------
-- X86_64

data X86_64

type instance ArchReg  X86_64 = X86Reg
type instance ArchFn   X86_64 = X86PrimFn
type instance ArchStmt X86_64 = X86Stmt
type instance ArchTermStmt X86_64 = X86TermStmt

-- x86 instructions can start at any byte
instance IPAlignment X86_64 where
  fromIPAligned = Just
  toIPAligned = id

rewriteX86PrimFn :: X86PrimFn (Value X86_64 src) tp
                 -> Rewriter X86_64 s src tgt (Value X86_64 tgt tp)
rewriteX86PrimFn f =
  case f of
    EvenParity (BVValue _ xv) -> do
      let go 8 r = r
          go i r = go (i+1) $! (xv `testBit` i /= r)
      pure $ BoolValue (go 0 True)
    MMXExtend e -> do
      tgtExpr <- rewriteValue e
      case tgtExpr of
        BVValue _ i -> do
          pure $ BVValue (knownNat :: NatRepr 80) $ 0xffff `shiftL` 64 .|. i
        _ -> evalRewrittenArchFn (MMXExtend tgtExpr)
    _ -> do
      evalRewrittenArchFn =<< traverseFC rewriteValue f

rewriteX86Stmt :: X86Stmt (Value X86_64 src) -> Rewriter X86_64 s src tgt ()
rewriteX86Stmt f = do
  s <- traverseF rewriteValue f
  appendRewrittenArchStmt s

rewriteX86TermStmt :: X86TermStmt src -> Rewriter X86_64 s src tgt (X86TermStmt tgt)
rewriteX86TermStmt f =
  case f of
    X86Syscall -> pure X86Syscall
    Hlt -> pure Hlt
    UD2 -> pure UD2<|MERGE_RESOLUTION|>--- conflicted
+++ resolved
@@ -809,10 +809,16 @@
 -- | An X86 specific statement.
 data X86Stmt (v :: Type -> *) where
   WriteLoc :: !(X86PrimLoc tp) -> !(v tp) -> X86Stmt v
-  -- | Store the X87 control register in the given address.
   StoreX87Control :: !(v (BVType 64)) -> X86Stmt v
-
-  -- | Copy a region of memory from a source buffer to a destination buffer.
+  -- ^ Store the X87 control register in the given address.
+
+  RepMovs :: !(RepValSize w)
+          -> !(v (BVType 64))
+          -> !(v (BVType 64))
+          -> !(v (BVType 64))
+          -> !(v BoolType)
+          -> X86Stmt v
+  -- ^ Copy a region of memory from a source buffer to a destination buffer.
   --
   -- In an expression @RepMovs bc dest src cnt dir@
   -- * @bc@ denotes the bytes to copy at a time.
@@ -822,29 +828,17 @@
   -- * @dir@ is a flag that indicates whether direction of move:
   --   * 'True' means we should decrement buffer pointers after each copy.
   --   * 'False' means we should increment the buffer pointers after each copy.
-<<<<<<< HEAD
+
   RepStos :: !(RepValSize w)
           -> !(v (BVType 64))
              -- /\ Address to start assigning to.
           -> !(v (BVType w))
-=======
-  RepMovs :: !(RepValSize w)
-          -> !(v (BVType 64))
-          -> !(v (BVType 64))
-          -> !(v (BVType 64))
-          -> !(v BoolType)
-          -> X86Stmt v
-  MemSet :: !(v (BVType 64))
-             -- /\ Number of values to assign
-          -> !(v (BVType n))
->>>>>>> 4e78ec3b
              -- /\ Value to assign
           -> !(v (BVType 64))
              -- /\ Number of values to assign
           -> !(v BoolType)
             -- /\ Direction flag
           -> X86Stmt v
-<<<<<<< HEAD
   -- ^ Assign all elements in an array in memory a specific value.
   --
   -- In an expression @RepMovs bc dest val cnt dir@
@@ -858,12 +852,9 @@
 
   EMMS :: X86Stmt v
   -- ^ Empty MMX technology State. Sets the x87 FPU tag word to empty.
-=======
-  -- | Empty MMX technology State. Sets the x87 FPU tag word to empty.
->>>>>>> 4e78ec3b
+  --
   -- Probably OK to use this for both EMMS FEMMS, the second being a a
   -- faster version from AMD 3D now.
-  EMMS :: X86Stmt v
 
 instance FunctorF X86Stmt where
   fmapF = fmapFDefault
